"""This module contains worker that makes non-blocking HTTP requests.

Copyright (c) 2022 https://reportportal.io .

Licensed under the Apache License, Version 2.0 (the "License");
you may not use this file except in compliance with the License.
You may obtain a copy of the License at

https://www.apache.org/licenses/LICENSE-2.0

Unless required by applicable law or agreed to in writing, software
distributed under the License is distributed on an "AS IS" BASIS,
WITHOUT WARRANTIES OR CONDITIONS OF ANY KIND, either express or implied.
See the License for the specific language governing permissions and
limitations under the License.
"""

import logging
import threading
from threading import currentThread, Thread

from aenum import auto, Enum, unique
from reportportal_client.static.defines import Priority
from six.moves import queue

logger = logging.getLogger(__name__)
logger.addHandler(logging.NullHandler())

THREAD_TIMEOUT = 10  # Thread termination / wait timeout in seconds


@unique
class ControlCommand(Enum):
    """This class stores worker control commands."""

    CLEAR_QUEUE = auto()
    NOP = auto()
    REPORT_STATUS = auto()
    STOP = auto()
    STOP_IMMEDIATE = auto()

    def is_stop_cmd(self):
        """Verify if the command is the stop one."""
        return self in (ControlCommand.STOP, ControlCommand.STOP_IMMEDIATE)

    @property
    def priority(self):
        """Get the priority of the command."""
        if self is ControlCommand.STOP_IMMEDIATE:
            return Priority.PRIORITY_IMMEDIATE
<<<<<<< HEAD
        else:
            return Priority.PRIORITY_LOW
=======
        return Priority.PRIORITY_LOW
>>>>>>> ae94f529

    def __lt__(self, other):
        """Priority protocol for the PriorityQueue."""
        return self.priority < other.priority


class APIWorker(object):
    """Worker that makes HTTP requests to the Report Portal."""

    def __init__(self, task_queue):
        """Initialize instance attributes."""
        self._queue = task_queue
        self._thread = None
        self._stop_lock = threading.Condition()
        self.name = self.__class__.__name__

    def _command_get(self):
        """Get command from the queue."""
        try:
            cmd = self._queue.get(timeout=0.1)
            return cmd
        except queue.Empty:
            return None

    def _command_process(self, cmd):
        """Process control command sent to the worker.

        :param cmd: a command to be processed
        """
        logger.debug('[%s] Processing {%s} command', self.name, cmd)
        if cmd == ControlCommand.REPORT_STATUS:
            logger.debug('[%s] Current status for tasks is: {%s} unfinished',
                         self.name, self._queue.unfinished_tasks)

        if cmd.is_stop_cmd():
            if cmd == ControlCommand.STOP_IMMEDIATE:
                self._stop_immediately()
            else:
                self._stop()

    def _monitor(self):
        """Monitor worker queues and process them.

        This method runs on a separate, internal thread. The thread will
        terminate if the stop_immediate control command is received. If
        the stop control command is sent, the worker will process all the
        items from the queue before terminate.
        """
        while True:
            cmd = self._command_get()
            if not cmd:
                continue  # No command received

            if isinstance(cmd, ControlCommand):
                logger.debug('[%s] Received {%s} command', self.name, cmd)
                self._command_process(cmd)
                if cmd and cmd.is_stop_cmd():
                    logger.debug('[%s] Exiting due to {%s} command',
                                 self.name, cmd)
                    break
            else:
                logger.debug('[%s] Received {%s} request', self.name, cmd)
                self._request_process(cmd)

    def _request_process(self, request):
        """Send request to RP and update response attribute of the request."""
        logger.debug('[%s] Processing {%s} request', self.name, request)
        try:
            request.response = request.http_request.make()
        except Exception as err:
            logger.exception('[%s] Unknown exception has occurred. Terminating'
                             ' the worker.', err)
            self.stop_immediate()
        self._queue.task_done()

    def _stop(self):
        """Routine that stops the worker thread(s).

        This method process everything in worker's queue first, ignoring
        commands and terminates thread only after.
        """
        request = self._command_get()
        while request is not None:
            if not isinstance(request, ControlCommand):
                self._request_process(request)
            request = self._command_get()
        self._stop_immediately()

    def _stop_immediately(self):
        """Routine that stops the worker thread(s) immediately.

        This asks the thread to terminate, and then waits for it to do so.
        Note that if you don't call this before your application exits, there
        may be some records still left on the queue, which won't be processed.
        """
        self._stop_lock.acquire()
        if self._thread.is_alive() and self._thread is not currentThread():
            self._thread.join(timeout=THREAD_TIMEOUT)
        self._thread = None
        self._stop_lock.notify_all()
        self._stop_lock.release()

    def is_alive(self):
        """Check whether the current worker is alive or not.

        :return: True is self._thread is not None, False otherwise
        """
        return bool(self._thread) and self._thread.is_alive()

    def send(self, entity):
        """Send control command or a request to the worker queue."""
        self._queue.put(entity)

    def start(self):
        """Start the worker.

        This starts up a background thread to monitor the queue for
        requests to process.
        """
        if self.is_alive():
            # Already started
            return
        self._thread = Thread(target=self._monitor)
        self._thread.setDaemon(True)
        self._thread.start()

    def __perform_stop(self, stop_command):
        if not self.is_alive():
            # Already stopped or already dead or not even started
            return
        if not self._stop_lock.acquire(blocking=False):
            self.send(stop_command)
            self._stop_lock.wait(THREAD_TIMEOUT)
        self._stop_lock.release()

    def stop(self):
        """Stop the worker.

        Send the appropriate control command to the worker.
        """
        self.__perform_stop(ControlCommand.STOP)

    def stop_immediate(self):
        """Stop the worker immediately.

        Send the appropriate control command to the worker.
        """
        self.__perform_stop(ControlCommand.STOP_IMMEDIATE)<|MERGE_RESOLUTION|>--- conflicted
+++ resolved
@@ -48,12 +48,7 @@
         """Get the priority of the command."""
         if self is ControlCommand.STOP_IMMEDIATE:
             return Priority.PRIORITY_IMMEDIATE
-<<<<<<< HEAD
-        else:
-            return Priority.PRIORITY_LOW
-=======
         return Priority.PRIORITY_LOW
->>>>>>> ae94f529
 
     def __lt__(self, other):
         """Priority protocol for the PriorityQueue."""
