from logging import getLogger
import threading

from six.moves import queue

from .service import ReportPortalService

logger = getLogger(__name__)


class QueueListener(object):
    _sentinel_item = None

    def __init__(self, queue, *handlers):
        self.queue = queue
        self.handlers = handlers
        self._stop_nowait = threading.Event()
        self._stop = threading.Event()
        self._thread = None

    def dequeue(self, block=True):
        """
        Dequeue a record and return item.
        """
        return self.queue.get(block)

    def start(self):
        """
        Start the listener.
        This starts up a background thread to monitor the queue for
        items to process.
        """
        self._thread = t = threading.Thread(target=self._monitor)
        t.setDaemon(True)
        t.start()

    def prepare(self, record):
        """
        Prepare a record for handling.
        This method just returns the passed-in record. You may want to
        override this method if you need to do any custom marshalling or
        manipulation of the record before passing it to the handlers.
        """
        return record

    def handle(self, record):
        """
        Handle an item.
        This just loops through the handlers offering them the record
        to handle.
        """
        record = self.prepare(record)
        for handler in self.handlers:
            handler(record)

    def _monitor(self):
        """
        Monitor the queue for items, and ask the handler
        to deal with them.
        This method runs on a separate, internal thread.
        The thread will terminate if it sees a sentinel object in the queue.
        """
        assert (self._stop.isSet() or not self._stop_nowait.isSet(),
                ("invalid internal state _stop_nowait can not be set "
                 "if _stop is not set"))
        q = self.queue
        has_task_done = hasattr(q, 'task_done')
        while not self._stop.isSet():
            try:
                record = self.dequeue(True)
                if record is self._sentinel_item:
                    break
                self.handle(record)
                if has_task_done:
                    q.task_done()

            except queue.Empty:
                pass
        # There might still be records in the queue,
        # handle then unless _stop_nowait is set.
        while not self._stop_nowait.isSet():
            try:
                record = self.dequeue(False)
                if record is self._sentinel_item:
                    break
                self.handle(record)
                if has_task_done:
                    q.task_done()
            except queue.Empty:
                break

    def stop(self, nowait=False):
        """
        Stop the listener.
        This asks the thread to terminate, and then waits for it to do so.
        Note that if you don't call this before your application exits, there
        may be some records still left on the queue, which won't be processed.
        If nowait is False then thread will handle remaining items in queue and 
        stop.
        If nowait is True then thread will be stopped even if the queue still 
        contains items.
        """
        self._stop.set()
        if nowait:
            self._stop_nowait.set()
        self.queue.put_nowait(self._sentinel_item)
        self._thread.join()
        self._thread = None


class ReportPortalServiceAsync(object):
    BATCH_SIZE = 20
    """Wrapper around service class to transparently provide async operations 
    to agents."""

    def __init__(self, endpoint, project, token, api_base=None,
                 error_handler=None):
        """Init the service class.

        Args:
            endpoint: endpoint of report portal service.
            project: project name to use for launch names.
            token: authorization token.
            api_base: defaults to api/v1, can be changed to other version.
            error_handler: function to be called to handle errors occured during
            items processing (in thread)
        """
        super(ReportPortalServiceAsync, self).__init__()
        self.error_handler = error_handler
        self.rp_client = ReportPortalService(endpoint, project, token, api_base)
        self.listener = None
        self.queue = None
        self.log_batch = []

    def terminate(self, nowait=False):
        """
        Finalize and stop service
        :param nowait:
        :return: 
        """
        logger.debug("Terminating service")
<<<<<<< HEAD
        try:
            self._post_log_batch()
        except Exception as err:
            if self.error_handler:
                self.error_handler(err)
            else:
                raise
=======

>>>>>>> e92f3f6e
        self.listener.stop(nowait)
        try:
            self._post_log_batch()
        except Exception as err:
            if self.error_handler:
                self.error_handler(err)
            else:
                raise

        self.queue = None
        self.listener = None

    def _post_log_batch(self):
        logger.debug("Posting log batch: {}".format(len(self.log_batch)))

        if self.log_batch:
            self.rp_client.log_batch(self.log_batch)
            self.log_batch = []

    def process_log(self, **log_item):
        """
        Special handler for log messages.
        Accumulate incoming log messages and post them in batch.
        """
        logger.debug("Processing log item: {}".format(log_item))
        self.log_batch.append(log_item)
        if len(self.log_batch) >= self.BATCH_SIZE:
            self._post_log_batch()

    def process_item(self, item):
        """
        Main item handler. Called by queue listener.
        """
        logger.debug("Processing item: {}".format(item))
        method, kwargs = item
        expected_methods = ["start_launch", "finish_launch",
                            "start_test_item", "finish_test_item", "log"]
        if method in expected_methods:
            try:
                if method == "log":
                    self.process_log(**kwargs)
                else:
                    self._post_log_batch()
                    getattr(self.rp_client, method)(**kwargs)
            except Exception as err:
                if self.error_handler:
                    if not self.error_handler(err):
                        self.terminate(nowait=True)
                else:
                    self.terminate(nowait=True)
                    raise
        else:
            raise Exception("Not expected service method: {}".format(method))

    def start_launch(self, name=None, description=None, tags=None,
                     start_time=None, mode=None):
        self.queue = queue.Queue()
        self.listener = QueueListener(self.queue, self.process_item)
        self.listener.start()
        args = {
            "name": name,
            "description": description,
            "tags": tags,
            "start_time": start_time,
            "mode": mode
        }
        self.queue.put_nowait(("start_launch", args))

    def finish_launch(self, end_time=None, status=None):
        args = {
            "end_time": end_time,
            "status": status
        }
        self.queue.put_nowait(("finish_launch", args))

    def start_test_item(self, name=None, description=None, tags=None,
                        start_time=None, type=None):
        args = {
            "name": name,
            "description": description,
            "tags": tags,
            "start_time": start_time,
            "type": type,
        }
        self.queue.put_nowait(("start_test_item", args))

    def finish_test_item(self, end_time=None, status=None, issue=None):
        args = {
            "end_time": end_time,
            "status": status,
            "issue": issue,
        }
        self.queue.put_nowait(("finish_test_item", args))

    def log(self, time=None, message=None, level=None, attachment=None):
        args = {
            "time": time,
            "message": message,
            "level": level,
            "attachment": attachment,
        }
        self.queue.put_nowait(("log", args))
<|MERGE_RESOLUTION|>--- conflicted
+++ resolved
@@ -139,17 +139,7 @@
         :return: 
         """
         logger.debug("Terminating service")
-<<<<<<< HEAD
-        try:
-            self._post_log_batch()
-        except Exception as err:
-            if self.error_handler:
-                self.error_handler(err)
-            else:
-                raise
-=======
-
->>>>>>> e92f3f6e
+
         self.listener.stop(nowait)
         try:
             self._post_log_batch()
