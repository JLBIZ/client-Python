--- conflicted
+++ resolved
@@ -130,13 +130,9 @@
         """
         super(ReportPortalServiceAsync, self).__init__()
         self.error_handler = error_handler
-<<<<<<< HEAD
         self.log_batch_size = log_batch_size
-        self.rp_client = ReportPortalService(endpoint, project, token, api_base)
-=======
         self.rp_client = ReportPortalService(
             endpoint, project, token, api_base)
->>>>>>> 4cd23493
         self.log_batch = []
         self.supported_methods = ["start_launch", "finish_launch",
                                   "start_test_item", "finish_test_item", "log"]
